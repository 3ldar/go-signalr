package signalr

import (
	"context"
	"fmt"
	"strings"
	"sync"
	"time"

	. "github.com/onsi/ginkgo"
	. "github.com/onsi/gomega"
)

type contextHub struct {
	Hub
}

var hubContextOnConnectMsg = make(chan string, 1)

func (c *contextHub) OnConnected(connectionID string) {
	hubContextOnConnectMsg <- connectionID
}

func (c *contextHub) CallAll() {
	c.Clients().All().Send("clientFunc")
	hubContextInvocationQueue <- "CallAll()"
}

func (c *contextHub) CallCaller() {
	c.Clients().Caller().Send("clientFunc")
	hubContextInvocationQueue <- "CallCaller()"
}

func (c *contextHub) CallClient(connectionID string) {
	c.Clients().Client(connectionID).Send("clientFunc")
	hubContextInvocationQueue <- "CallClient()"
}

func (c *contextHub) BuildGroup(connectionID1 string, connectionID2 string) {
	c.Groups().AddToGroup("local", connectionID1)
	c.Groups().AddToGroup("local", connectionID2)
	hubContextInvocationQueue <- "BuildGroup()"
}

func (c *contextHub) RemoveFromGroup(connectionID string) {
	c.Groups().RemoveFromGroup("local", connectionID)
	hubContextInvocationQueue <- "RemoveFromGroup()"
}

func (c *contextHub) CallGroup() {
	c.Clients().Group("local").Send("clientFunc")
	hubContextInvocationQueue <- "CallGroup()"
}

func (c *contextHub) AddItem(key string, value interface{}) {
	c.Items().Store(key, value)
	hubContextInvocationQueue <- "AddItem()"
}

func (c *contextHub) GetItem(key string) interface{} {
	hubContextInvocationQueue <- "GetItem()"
	if item, ok := c.Items().Load(key); ok {
		return item
	}
	return nil
}

func (c *contextHub) TestConnectionID() {
	hubContextInvocationQueue <- c.ConnectionID()
}

func (c *contextHub) Abort() {
	hubContextInvocationQueue <- "Abort()"
	c.Hub.Abort()
}

var hubContextInvocationQueue = make(chan string, 10)

func connectMany() (Server, []*testingConnection, []string) {
	server, err := NewServer(context.TODO(), SimpleHubFactory(&contextHub{}),
		testLoggerOption())
	if err != nil {
		Fail(err.Error())
		return nil, nil, nil
	}
	conns := make([]*testingConnection, 3)
	connIds := make([]string, 0)
	for i := 0; i < 3; i++ {
		conns[i] = newTestingConnectionForServer()

	}
	var wg sync.WaitGroup
	wg.Add(3)
	for i := 0; i < 3; i++ {
		go func(i int) {
			wg.Done()
			_ = server.Serve(conns[i])
		}(i)
	}
	wg.Wait()
	for i := 0; i < 3; i++ {
		// Ensure to return all connection with connected hubs
		connIds = append(connIds, <-hubContextOnConnectMsg)
	}
	return server, conns, connIds
}

var _ = Describe("HubContext", func() {
	Context("Clients().All()", func() {
		It("should invoke all clients", func(didIt Done) {
			server, conns, _ := connectMany()
			conns[0].ClientSend(`{"type":1,"invocationId": "123","target":"callall"}`)
			callCount := make(chan int, 1)
			callCount <- 0
			done := make(chan bool)
			go func(conns []*testingConnection, callCount chan int, done chan bool) {
				defer GinkgoRecover()
				msg := <-conns[0].received
				if _, ok := msg.(completionMessage); ok {
					msg = <-conns[0].received
					expectInvocation(msg, callCount, done, 3)
				} else {
					expectInvocation(msg, callCount, done, 3)
				}
			}(conns, callCount, done)
			go func(conns []*testingConnection, callCount chan int, done chan bool) {
				defer GinkgoRecover()
				msg := <-conns[1].received
				if _, ok := msg.(completionMessage); ok {
					msg = <-conns[1].received
					expectInvocation(msg, callCount, done, 3)
				} else {
					expectInvocation(msg, callCount, done, 3)
				}
			}(conns, callCount, done)
			go func(conns []*testingConnection, callCount chan int, done chan bool) {
				defer GinkgoRecover()
				msg := <-conns[2].received
				if _, ok := msg.(completionMessage); ok {
					msg = <-conns[2].received
					expectInvocation(msg, callCount, done, 3)
				} else {
					expectInvocation(msg, callCount, done, 3)
				}
			}(conns, callCount, done)
			Expect(<-hubContextInvocationQueue).To(Equal("CallAll()"))
			select {
			case <-done:
				break
			case <-time.After(3000 * time.Millisecond):
				Fail("timed out")
			}
			server.cancel()
			close(didIt)
		}, 5.0)
	})
})

var _ = Describe("HubContext", func() {
<<<<<<< HEAD
=======

>>>>>>> 5ee35fd4
	Context("Clients().Caller()", func() {
		It("should invoke only the caller", func(didIt Done) {
			server, conns, _ := connectMany()
			conns[0].ClientSend(`{"type":1,"invocationId": "123","target":"callcaller"}`)
			done := make(chan bool)
			callCount := make(chan int, 1)
			callCount <- 0
			go func(conns []*testingConnection, done chan bool) {
				defer GinkgoRecover()
				msg := <-conns[0].received
				if _, ok := msg.(completionMessage); ok {
					msg = <-conns[0].received
					expectInvocation(msg, callCount, done, 1)
				} else {
					expectInvocation(msg, callCount, done, 1)
				}
			}(conns, done)
			go func(conns []*testingConnection) {
				msg := <-conns[1].received
				if _, ok := msg.(completionMessage); ok {
					Fail(fmt.Sprintf("non caller received %v", msg))
				}
			}(conns)
			go func(conns []*testingConnection) {
				msg := <-conns[2].received
				if _, ok := msg.(completionMessage); ok {
					Fail(fmt.Sprintf("non caller received %v", msg))
				}
			}(conns)
			Expect(<-hubContextInvocationQueue).To(Equal("CallCaller()"))
			select {
			case <-done:
				break
			case <-time.After(3000 * time.Millisecond):
				Fail("timed out")
			}
			server.cancel()
			close(didIt)
		}, 4.0)
	})

	Context("Clients().Client()", func() {
		It("should invoke only the client which was addressed", func(didIt Done) {
			server, conns, _ := connectMany()
			conns[0].ClientSend(fmt.Sprintf(`{"type":1,"invocationId": "123","target":"callclient","arguments":["%v"]}`, conns[2].ConnectionID()))
			done := make(chan bool)
			go func(conns []*testingConnection) {
				msg := <-conns[0].received
				if _, ok := msg.(completionMessage); ok {
					msg = <-conns[0].received
					if _, ok := msg.(completionMessage); ok {
						Fail(fmt.Sprintf("wrong client received %v", msg))
					}
				} else {
					if _, ok := msg.(completionMessage); ok {
						Fail(fmt.Sprintf("wrong client received %v", msg))
					}
				}
			}(conns)
			go func(conns []*testingConnection) {
				msg := <-conns[1].received
				if _, ok := msg.(completionMessage); ok {
					Fail(fmt.Sprintf("wrong client received %v", msg))
				}
			}(conns)
			go func(conns []*testingConnection, done chan bool) {
				defer GinkgoRecover()
				msg := <-conns[2].received
				Expect(msg).To(BeAssignableToTypeOf(invocationMessage{}))
				Expect(strings.ToLower(msg.(invocationMessage).Target)).To(Equal("clientfunc"))
				done <- true
			}(conns, done)
			Expect(<-hubContextInvocationQueue).To(Equal("CallClient()"))
			select {
			case <-done:
				break
			case <-time.After(3000 * time.Millisecond):
				Fail("timed out")
			}
			server.cancel()
			close(didIt)
		}, 4.0)
	})

	Context("Clients().Group()", func() {
		It("should invoke only the clients in the group", func(ditIt Done) {
			server, conns, _ := connectMany()
			conns[0].ClientSend(fmt.Sprintf(`{"type":1,"invocationId": "123","target":"buildgroup","arguments":["%v","%v"]}`, conns[1].ConnectionID(), conns[2].ConnectionID()))
			<-hubContextInvocationQueue
			<-conns[0].received
			conns[0].ClientSend(`{"type":1,"invocationId": "123","target":"callgroup"}`)
			callCount := make(chan int, 1)
			callCount <- 0
			done := make(chan bool)
			go func(conns []*testingConnection) {
				defer GinkgoRecover()
				msg := <-conns[0].received
				if _, ok := msg.(completionMessage); ok {
					msg = <-conns[0].received
					if _, ok := msg.(completionMessage); ok {
						Fail(fmt.Sprintf("wrong client received %v", msg))
					}
				} else {
					if _, ok := msg.(completionMessage); ok {
						Fail(fmt.Sprintf("wrong client received %v", msg))
					}
				}
			}(conns)
			go func(conns []*testingConnection) {
				defer GinkgoRecover()
				msg := <-conns[1].received
				expectInvocation(msg, callCount, done, 2)
			}(conns)
			go func(conns []*testingConnection, done chan bool) {
				defer GinkgoRecover()
				msg := <-conns[2].received
				expectInvocation(msg, callCount, done, 2)
			}(conns, done)
			Expect(<-hubContextInvocationQueue).To(Equal("CallGroup()"))
			select {
			case <-done:
				break
			case <-time.After(3000 * time.Millisecond):
				Fail("timed out")
			}
			server.cancel()
			close(ditIt)
		}, 4.0)
	})

	Context("RemoveFromGroup should remove clients from the group", func() {
		It("should invoke only the clients in the group", func(ditIt Done) {
			server, conns, _ := connectMany()
			conns[0].ClientSend(fmt.Sprintf(`{"type":1,"invocationId": "123","target":"buildgroup","arguments":["%v","%v"]}`, conns[1].ConnectionID(), conns[2].ConnectionID()))
			Expect(<-hubContextInvocationQueue).To(Equal("BuildGroup()"))
			<-conns[0].received
			conns[2].ClientSend(fmt.Sprintf(`{"type":1,"invocationId": "123","target":"removefromgroup","arguments":["%v"]}`, conns[2].ConnectionID()))
			Expect(<-hubContextInvocationQueue).To(Equal("RemoveFromGroup()"))
			<-conns[2].received
			// Now only conns[1] should be invoked
			conns[0].ClientSend(`{"type":1,"invocationId": "123","target":"callgroup"}`)
			done := make(chan bool)
			go func(conns []*testingConnection) {
				defer GinkgoRecover()
				msg := <-conns[0].received
				if _, ok := msg.(completionMessage); ok {
					msg = <-conns[0].received
					if _, ok := msg.(completionMessage); ok {
						Fail(fmt.Sprintf("wrong client received %v", msg))
					}
				} else {
					if _, ok := msg.(completionMessage); ok {
						Fail(fmt.Sprintf("wrong client received %v", msg))
					}
				}
			}(conns)
			go func(conns []*testingConnection) {
				defer GinkgoRecover()
				msg := <-conns[1].received
				callCount := make(chan int, 1)
				callCount <- 0
				expectInvocation(msg, callCount, done, 1)
			}(conns)
			go func(conns []*testingConnection, done chan bool) {
				defer GinkgoRecover()
				msg := <-conns[2].received
				if _, ok := msg.(completionMessage); ok {
					Fail(fmt.Sprintf("wrong client received %v", msg))
				}
			}(conns, done)
			Expect(<-hubContextInvocationQueue).To(Equal("CallGroup()"))
			<-done
			server.cancel()
			close(ditIt)
		}, 4.0)
	})

	Context("Items()", func() {
		It("should hold Items connection wise", func(done Done) {
			server, conns, _ := connectMany()
			conns[0].ClientSend(`{"type":1,"invocationId": "123","target":"additem","arguments":["first",1]}`)
			// Wait for execution
			Expect(<-hubContextInvocationQueue).To(Equal("AddItem()"))
			// Read completion
			<-conns[0].received
			conns[0].ClientSend(`{"type":1,"invocationId": "123","target":"getitem","arguments":["first"]}`)
			// Wait for execution
			Expect(<-hubContextInvocationQueue).To(Equal("GetItem()"))
			msg := <-conns[0].received
			Expect(msg).To(BeAssignableToTypeOf(completionMessage{}))
			Expect(msg.(completionMessage).Result).To(Equal(float64(1)))
			// Ask on other connection
			conns[1].ClientSend(`{"type":1,"invocationId": "123","target":"getitem","arguments":["first"]}`)
			// Wait for execution
			Expect(<-hubContextInvocationQueue).To(Equal("GetItem()"))
			msg = <-conns[1].received
			Expect(msg).To(BeAssignableToTypeOf(completionMessage{}))
			Expect(msg.(completionMessage).Result).To(BeNil())
			server.cancel()
			close(done)
		}, 2.0)
	})
})

var _ = Describe("HubContext", func() {
	Context("ConnectionID", func() {
		It("should be the ID of the connection", func() {
			server, conns, _ := connectMany()
			conns[0].ClientSend(`{"type":1,"invocationId": "ABC","target":"testconnectionid"}`)
			id := <-hubContextInvocationQueue
			Expect(strings.Index(id, "test")).To(Equal(0))
			server.cancel()
		})
	})
})

var _ = Describe("Abort()", func() {
	It("should abort the connection of the current caller", func(done Done) {
		server, err := NewServer(context.TODO(), SimpleHubFactory(&contextHub{}),
			testLoggerOption(),
			ChanReceiveTimeout(200*time.Millisecond),
			StreamBufferCapacity(5))
		Expect(err).NotTo(HaveOccurred())
		conn0 := newTestingConnectionForServer()
		go func() { _ = server.Serve(conn0) }()
		conn1 := newTestingConnectionForServer()
		go func() { _ = server.Serve(conn1) }()
		conn0.ClientSend(`{"type":1,"invocationId": "ab0ab0","target":"abort"}`)
		// Wait for execution
		Expect(<-hubContextInvocationQueue).To(Equal("Abort()"))
		// We get the completion and the close message, the order depends on server timing
		msg := <-conn0.received
		_, isClose := msg.(closeMessage)
		Expect(isClose).To(Equal(true))
		// This connection should not work anymore
		conn0.ClientSend(`{"type":1,"invocationId": "ab123","target":"additem","arguments":["first",2]}`)
		select {
		case <-conn0.received:
			Fail("closed connection still receives messages")
		case <-time.After(10 * time.Millisecond):
			// OK
		}
		// Other connections should still work
		conn1.ClientSend(`{"type":1,"invocationId": "ab123","target":"additem","arguments":["first",2]}`)
		// Wait for execution
		Expect(<-hubContextInvocationQueue).To(Equal("AddItem()"))
		// Read completion
		<-conn1.received
		conn1.ClientSend(`{"type":1,"invocationId": "ab123","target":"getitem","arguments":["first"]}`)
		// Wait for execution
		Expect(<-hubContextInvocationQueue).To(Equal("GetItem()"))
		msg = <-conn1.received
		Expect(msg).To(BeAssignableToTypeOf(completionMessage{}))
		Expect(msg.(completionMessage).Result).To(Equal(float64(2)))
		server.cancel()
		close(done)
	}, 10.0)
})

func expectInvocation(msg interface{}, callCount chan int, done chan bool, doneCount int) {
	Expect(msg).To(BeAssignableToTypeOf(invocationMessage{}), fmt.Sprintf("Expected invocationMessage, got %T %#v", msg, msg))
	Expect(strings.ToLower(msg.(invocationMessage).Target)).To(Equal("clientfunc"))
	d := <-callCount
	d++
	if d == doneCount {
		done <- true
	} else {
		callCount <- d
	}
}<|MERGE_RESOLUTION|>--- conflicted
+++ resolved
@@ -157,10 +157,6 @@
 })
 
 var _ = Describe("HubContext", func() {
-<<<<<<< HEAD
-=======
-
->>>>>>> 5ee35fd4
 	Context("Clients().Caller()", func() {
 		It("should invoke only the caller", func(didIt Done) {
 			server, conns, _ := connectMany()
