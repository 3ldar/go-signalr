package signalr

import (
	"context"
	"github.com/go-kit/kit/log"
	"time"
)

<<<<<<< HEAD
// Party is the common base of Server and Client. The Party methods are only used internally,
// but the interface is public to allow using Options on Party as parameters for external functions
type Party interface {
=======
type Party interface {
	context() context.Context
	cancel()

>>>>>>> 6288d289
	onConnected(hc hubConnection)
	onDisconnected(hc hubConnection)

	invocationTarget(hc hubConnection) interface{}

	timeout() time.Duration
	setTimeout(timeout time.Duration)

	setHandshakeTimeout(timeout time.Duration)

	keepAliveInterval() time.Duration
	setKeepAliveInterval(interval time.Duration)

	chanReceiveTimeout() time.Duration
	setChanReceiveTimeout(interval time.Duration)

	streamBufferCapacity() uint
	setStreamBufferCapacity(capacity uint)

	allowReconnect() bool

	enableDetailedErrors() bool
	setEnableDetailedErrors(enable bool)

	loggers() (info StructuredLogger, dbg StructuredLogger)
	setLoggers(info StructuredLogger, dbg StructuredLogger)

	prefixLoggers(connectionID string) (info StructuredLogger, dbg StructuredLogger)

	maximumReceiveMessageSize() uint
	setMaximumReceiveMessageSize(size uint)
}

func newPartyBase(parentContext context.Context, info log.Logger, dbg log.Logger) partyBase {
	ctx, cancelFunc := context.WithCancel(parentContext)
	return partyBase{
		ctx:                        ctx,
		cancelFunc:                 cancelFunc,
		_timeout:                   time.Second * 30,
		_handshakeTimeout:          time.Second * 15,
		_keepAliveInterval:         time.Second * 5,
		_chanReceiveTimeout:        time.Second * 5,
		_streamBufferCapacity:      10,
		_maximumReceiveMessageSize: 1 << 15, // 32KB
		_enableDetailedErrors:      false,
		info:                       info,
		dbg:                        dbg,
	}
}

type partyBase struct {
	ctx                        context.Context
	cancelFunc                 context.CancelFunc
	_timeout                   time.Duration
	_handshakeTimeout          time.Duration
	_keepAliveInterval         time.Duration
	_chanReceiveTimeout        time.Duration
	_streamBufferCapacity      uint
	_maximumReceiveMessageSize uint
	_enableDetailedErrors      bool
	info                       StructuredLogger
	dbg                        StructuredLogger
}

func (p *partyBase) context() context.Context {
	return p.ctx
}

func (p *partyBase) cancel() {
	p.cancelFunc()
}

func (p *partyBase) timeout() time.Duration {
	return p._timeout
}

func (p *partyBase) setTimeout(timeout time.Duration) {
	p._timeout = timeout
}

func (p *partyBase) HandshakeTimeout() time.Duration {
	return p._handshakeTimeout
}

func (p *partyBase) setHandshakeTimeout(timeout time.Duration) {
	p._handshakeTimeout = timeout
}

func (p *partyBase) keepAliveInterval() time.Duration {
	return p._keepAliveInterval
}

func (p *partyBase) setKeepAliveInterval(interval time.Duration) {
	p._keepAliveInterval = interval
}

func (p *partyBase) chanReceiveTimeout() time.Duration {
	return p._chanReceiveTimeout
}

func (p *partyBase) setChanReceiveTimeout(interval time.Duration) {
	p._chanReceiveTimeout = interval
}

func (p *partyBase) streamBufferCapacity() uint {
	return p._streamBufferCapacity
}

func (p *partyBase) setStreamBufferCapacity(capacity uint) {
	p._streamBufferCapacity = capacity
}

func (p *partyBase) maximumReceiveMessageSize() uint {
	return p._maximumReceiveMessageSize
}

func (p *partyBase) setMaximumReceiveMessageSize(size uint) {
	p._maximumReceiveMessageSize = size
}

func (p *partyBase) enableDetailedErrors() bool {
	return p._enableDetailedErrors
}

func (p *partyBase) setEnableDetailedErrors(enable bool) {
	p._enableDetailedErrors = enable
}

func (p *partyBase) setLoggers(info StructuredLogger, dbg StructuredLogger) {
	p.info = info
	p.dbg = dbg
}

func (p *partyBase) loggers() (info StructuredLogger, debug StructuredLogger) {
	return p.info, p.dbg
}<|MERGE_RESOLUTION|>--- conflicted
+++ resolved
@@ -6,16 +6,12 @@
 	"time"
 )
 
-<<<<<<< HEAD
 // Party is the common base of Server and Client. The Party methods are only used internally,
 // but the interface is public to allow using Options on Party as parameters for external functions
-type Party interface {
-=======
 type Party interface {
 	context() context.Context
 	cancel()
 
->>>>>>> 6288d289
 	onConnected(hc hubConnection)
 	onDisconnected(hc hubConnection)
 
