package signalr

import (
	"bytes"
	"crypto/rand"
	"encoding/base64"
	"encoding/json"
	"fmt"
	"io"
	"net/http"
	"reflect"
	"runtime/debug"
	"strings"
	"sync"
	"sync/atomic"
	"time"

	"golang.org/x/net/websocket"
)

type Hub struct {
	context HubContext
}

func (h *Hub) Initialize(ctx HubContext) {
	h.context = ctx
}

func (h *Hub) Clients() HubClients {
	return h.context.Clients()
}

func (h *Hub) Groups() GroupManager {
	return h.context.Groups()
}

func (h *Hub) OnConnected(string) {

}
func (h *Hub) OnDisconnected(string) {

}

type HubInterface interface {
	Initialize(hubContext HubContext)
	OnConnected(connectionID string)
	OnDisconnected(connectionID string)
}

type HubLifetimeManager interface {
	OnConnected(conn hubConnection)
	OnDisconnected(conn hubConnection)
	InvokeAll(target string, args []interface{})
	InvokeClient(connectionID string, target string, args []interface{})
	InvokeGroup(groupName string, target string, args []interface{})
	AddToGroup(groupName, connectionID string)
	RemoveFromGroup(groupName, connectionID string)
}

type ClientProxy interface {
	Send(target string, args ...interface{})
}

type HubClients interface {
	All() ClientProxy
	Client(connectionID string) ClientProxy
	Group(groupName string) ClientProxy
	Caller() ClientProxy
}

type GroupManager interface {
	AddToGroup(groupName string, connectionID string)
	RemoveFromGroup(groupName string, connectionID string)
}

type HubContext interface {
	Clients() HubClients
	Groups() GroupManager
}

// HubProtocol interface
type HubProtocol interface {
	ReadMessage(buf *bytes.Buffer) (interface{}, error)
	WriteMessage(message interface{}, writer io.Writer) error
}

// Implementation

type jsonHubProtocol struct {
}

func (j *jsonHubProtocol) ReadMessage(buf *bytes.Buffer) (interface{}, error) {
	data, err := parseTextMessageFormat(buf)
	if err != nil {
		return nil, err
	}

	message := hubMessage{}
	err = json.Unmarshal(data, &message)

	if err != nil {
		return nil, err
	}

	switch message.Type {
	case 1, 4:
		invocation := hubInvocationMessage{}
		err = json.Unmarshal(data, &invocation)
		return invocation, err
	default:
		return message, nil
	}
}

func (j *jsonHubProtocol) WriteMessage(message interface{}, writer io.Writer) error {

	// TODO: Reduce the amount of copies

	// We're copying because we want to write complete messages to the underlying writer
	buf := bytes.Buffer{}

	if err := json.NewEncoder(&buf).Encode(message); err != nil {
		return err
	}
	fmt.Printf("Message sent %v", string(buf.Bytes()))

	if err := buf.WriteByte(30); err != nil {
		return err
	}

	_, err := writer.Write(buf.Bytes())
	return err
}

type defaultHubContext struct {
	clients HubClients
	groups  GroupManager
}

func (d *defaultHubContext) Clients() HubClients {
	return d.clients
}

func (d *defaultHubContext) Groups() GroupManager {
	return d.groups
}

type defaultHubLifetimeManager struct {
	clients sync.Map
	groups  sync.Map
}

func (d *defaultHubLifetimeManager) OnConnected(conn hubConnection) {
	d.clients.Store(conn.getConnectionID(), conn)
}

func (d *defaultHubLifetimeManager) OnDisconnected(conn hubConnection) {
	d.clients.Delete(conn.getConnectionID())
}

func (d *defaultHubLifetimeManager) InvokeAll(target string, args []interface{}) {
	d.clients.Range(func(key, value interface{}) bool {
		value.(hubConnection).sendInvocation(target, args)
		return true
	})
}

func (d *defaultHubLifetimeManager) InvokeClient(connectionID string, target string, args []interface{}) {
	client, ok := d.clients.Load(connectionID)

	if !ok {
		return
	}

	client.(hubConnection).sendInvocation(target, args)
}

func (d *defaultHubLifetimeManager) InvokeGroup(groupName string, target string, args []interface{}) {
	groups, ok := d.groups.Load(groupName)

	if !ok {
		// No such group
		return
	}

	for _, v := range groups.(map[string]hubConnection) {
		v.sendInvocation(target, args)
	}
}

func (d *defaultHubLifetimeManager) AddToGroup(groupName string, connectionID string) {
	client, ok := d.clients.Load(connectionID)

	if !ok {
		// No such client
		return
	}

	groups, _ := d.groups.LoadOrStore(groupName, make(map[string]hubConnection))

	groups.(map[string]hubConnection)[connectionID] = client.(hubConnection)
}

func (d *defaultHubLifetimeManager) RemoveFromGroup(groupName string, connectionID string) {
	groups, ok := d.groups.Load(groupName)

	if !ok {
		return
	}

	delete(groups.(map[string]hubConnection), connectionID)
}

type defaultGroupManager struct {
	lifetimeManager HubLifetimeManager
}

func (d *defaultGroupManager) AddToGroup(groupName string, connectionID string) {
	d.lifetimeManager.AddToGroup(groupName, connectionID)
}

func (d *defaultGroupManager) RemoveFromGroup(groupName string, connectionID string) {
	d.lifetimeManager.RemoveFromGroup(groupName, connectionID)
}

type hubInfo struct {
	hub             HubInterface
	lifetimeManager HubLifetimeManager
	methods         map[string]reflect.Value
}

type allClientProxy struct {
	lifetimeManager HubLifetimeManager
}

func (a *allClientProxy) Send(target string, args ...interface{}) {
	a.lifetimeManager.InvokeAll(target, args)
}

type singleClientProxy struct {
	connectionID    string
	lifetimeManager HubLifetimeManager
}

func (a *singleClientProxy) Send(target string, args ...interface{}) {
	a.lifetimeManager.InvokeClient(a.connectionID, target, args)
}

type groupClientProxy struct {
	groupName       string
	lifetimeManager HubLifetimeManager
}

func (g *groupClientProxy) Send(target string, args ...interface{}) {
	g.lifetimeManager.InvokeGroup(g.groupName, target, args)
}

type defaultHubClients struct {
	lifetimeManager HubLifetimeManager
	allCache        allClientProxy
}

func (c *defaultHubClients) All() ClientProxy {
	return &c.allCache
}

func (c *defaultHubClients) Client(connectionID string) ClientProxy {
	return &singleClientProxy{connectionID: connectionID, lifetimeManager: c.lifetimeManager}
}

func (c *defaultHubClients) Group(groupName string) ClientProxy {
	return &groupClientProxy{groupName: groupName, lifetimeManager: c.lifetimeManager}
}

func (c *defaultHubClients) Caller() ClientProxy {
	panic("use only with contextHubClients")
}

// Protocol
type hubMessage struct {
	Type int `json:"type"`
}

type hubInvocationMessage struct {
	Type         int               `json:"type"`
	Target       string            `json:"target"`
	InvocationID string            `json:"invocationId"`
	Arguments    []json.RawMessage `json:"arguments"`
	StreamIds    []string          `json:"streamIds,omitempty"`
}

type sendOnlyHubInvocationMessage struct {
	Type      int           `json:"type"`
	Target    string        `json:"target"`
	Arguments []interface{} `json:"arguments"`
}

type completionMessage struct {
	Type         int         `json:"type"`
	InvocationID string      `json:"invocationId"`
	Result       interface{} `json:"result"`
	Error        string      `json:"error"`
}

type streamItemMessage struct {
	Type         int         `json:"type"`
	InvocationID string      `json:"invocationId"`
	Item         interface{} `json:"item"`
}

type closeMessage struct {
	Type           int    `json:"type"`
	Error          string `json:"error"`
	AllowReconnect bool   `json:"allowReconnect"`
}

type handshakeRequest struct {
	Protocol string `json:"protocol"`
	Version  int    `json:"version"`
}

type hubConnection interface {
	isConnected() bool
	getConnectionID() string
	sendInvocation(target string, args []interface{})
	completion(id string, result interface{}, error string)
	ping()
}

type webSocketHubConnection struct {
	ws           *websocket.Conn
	protocol     HubProtocol
	connectionID string
	connected    int32
}

func (w *webSocketHubConnection) start() {
	atomic.CompareAndSwapInt32(&w.connected, 0, 1)
}

func (w *webSocketHubConnection) isConnected() bool {
	return atomic.LoadInt32(&w.connected) == 1
}

func (w *webSocketHubConnection) getConnectionID() string {
	return w.connectionID
}

func (w *webSocketHubConnection) sendInvocation(target string, args []interface{}) {
	var invocationMessage = sendOnlyHubInvocationMessage{
		Type:      1,
		Target:    target,
		Arguments: args,
	}

	w.protocol.WriteMessage(invocationMessage, w.ws)
}

func (w *webSocketHubConnection) completion(id string, result interface{}, error string) {
	var completionMessage = completionMessage{
		Type:         3,
		InvocationID: id,
		Result:       result,
		Error:        error,
	}

	w.protocol.WriteMessage(completionMessage, w.ws)
}

func (w *webSocketHubConnection) streamItem(id string, item interface{}) {
	var streamItemMessage = streamItemMessage{
		Type:         3,
		InvocationID: id,
		Item:         item,
	}

	w.protocol.WriteMessage(streamItemMessage, w.ws)
}

func (w *webSocketHubConnection) ping() {
	var pingMessage = hubMessage{
		Type: 6,
	}

	w.protocol.WriteMessage(pingMessage, w.ws)
}

func (w *webSocketHubConnection) close(error string) {
	atomic.StoreInt32(&w.connected, 0)

	var closeMessage = closeMessage{
		Type:           6,
		Error:          error,
		AllowReconnect: true,
	}

	w.protocol.WriteMessage(closeMessage, w.ws)
}

func processHandshake(ws *websocket.Conn, buf *bytes.Buffer) (HubProtocol, error) {
	var err error
	var data []byte
	var protocol HubProtocol
	var ok bool
	const handshakeResponse = "{}\u001e"
	const errorHandshakeResponse = "{\"error\":\"%s\"}\u001e"

	// 5 seconds to process the handshake
	ws.SetReadDeadline(time.Now().Add(5 * time.Second))

	for {
		if err = websocket.Message.Receive(ws, &data); err != nil {
			break
		}

		buf.Write(data)

		rawHandshake, err := parseTextMessageFormat(buf)

		if err != nil {
			// Partial message, read more data
			continue
		}

		fmt.Println("Handshake received")

		request := handshakeRequest{}
		err = json.Unmarshal(rawHandshake, &request)

		if err != nil {
			// Malformed handshake
			break
		}

		protocol, ok = protocolMap[request.Protocol]

		if ok {
			// Send the handshake response
			err = websocket.Message.Send(ws, handshakeResponse)
		} else {
			// Protocol not supported
			fmt.Printf("\"%s\" is the only supported protocol\n", request.Protocol)
			err = websocket.Message.Send(ws, fmt.Sprintf(errorHandshakeResponse, fmt.Sprintf("Protocol \"%s\" not supported", request.Protocol)))
		}
		break
	}

	// Disable the timeout (either we already timeout out or)
	ws.SetReadDeadline(time.Time{})

	return protocol, err
}

func hubConnectionHandler(connectionID string, ws *websocket.Conn, hubInfo *hubInfo) {
	var err error
	var data []byte
	var waitgroup sync.WaitGroup
	var buf bytes.Buffer

	protocol, err := processHandshake(ws, &buf)

	if err != nil {
		fmt.Println(err)
		return
	}

	conn := webSocketHubConnection{protocol: protocol, connectionID: connectionID, ws: ws}
	conn.start()

	hubInfo.lifetimeManager.OnConnected(&conn)
	hubInfo.hub.OnConnected(connectionID)

	// Start sending pings to the client
	waitgroup.Add(1)
	go pingLoop(&waitgroup, &conn)

	for conn.isConnected() {
		for {
			message, err := protocol.ReadMessage(&buf)

			if err != nil {
				// Partial message, need more data
				break
			}

			switch message.(type) {
			case hubInvocationMessage:
				invocation := message.(hubInvocationMessage)

				// Dispatch invocation here
				normalized := strings.ToLower(invocation.Target)

				method, ok := hubInfo.methods[normalized]

				if !ok {
					// Unable to find the method
					conn.completion(invocation.InvocationID, nil, fmt.Sprintf("Unknown method %s", invocation.Target))
					break
				}

				in := make([]reflect.Value, method.Type().NumIn())

				for i := 0; i < method.Type().NumIn(); i++ {
					t := method.Type().In(i)
					arg := reflect.New(t)
					json.Unmarshal(invocation.Arguments[i], arg.Interface())
					in[i] = arg.Elem()
				}

				result := func() []reflect.Value {
					defer func() {
						if err := recover(); err != nil {
<<<<<<< HEAD
							conn.completion(invocation.InvocationID, nil, fmt.Sprintf("%v\n%v", err, debug.Stack()))
=======
							conn.completion(invocation.InvocationID, nil, fmt.Sprint(err))
>>>>>>> 7a847b76
						}
					}()
					return method.Call(in)
				}()

				// if the hub method returns a chan, it should be considered asynchronous or source for a stream
				if len(result) == 1 && result[0].Kind() == reflect.Chan {
					switch invocation.Type {
					// Simple invocation
					case 1:
						go func() {
							if chanResult, ok := result[0].Recv(); ok {
								simpleInvocationCompletion(conn, invocation, []reflect.Value{chanResult})
							} else {
								conn.completion(invocation.InvocationID, nil, "go channel closed")
							}
						}()
					// StreamInvocation
					case 4:
						go func() {
							for {
								if chanResult, ok := result[0].Recv(); ok {
									conn.streamItem(invocation.InvocationID, chanResult.Interface())
								} else {
									conn.completion(invocation.InvocationID, nil, "")
									break
								}
							}
						}()
					}
				} else {
					simpleInvocationCompletion(conn, invocation, result)
					// TODO StreamInvocation
				}

				break
			case hubMessage:
				// Ping
				break
			}
		}

		if err = websocket.Message.Receive(ws, &data); err != nil {
			fmt.Println(err)
			break
		}

		// Main message loop
		fmt.Println("Message received " + string(data))

		buf.Write(data)
	}

	hubInfo.hub.OnDisconnected(connectionID)
	hubInfo.lifetimeManager.OnDisconnected(&conn)
	conn.close("")

	// Wait for pings to complete
	waitgroup.Wait()
}

func simpleInvocationCompletion(conn webSocketHubConnection, invocation hubInvocationMessage, result []reflect.Value) {
	if len(result) > 0 {
		values := make([]interface{}, len(result))
		for i, rv := range result {
			values[i] = rv.Interface()
		}
		if len(values) == 1 {
			conn.completion(invocation.InvocationID, values[0], "")
		} else {
			conn.completion(invocation.InvocationID, values, "")
		}
	} else {
		conn.completion(invocation.InvocationID, nil, "")
	}
}

func parseTextMessageFormat(buf *bytes.Buffer) ([]byte, error) {
	// 30 = ASCII record separator
	data, err := buf.ReadBytes(30)

	if err != nil {
		return data, err
	}
	// Remove the delimeter
	return data[0 : len(data)-1], err
}

func pingLoop(waitGroup *sync.WaitGroup, conn hubConnection) {
	defer waitGroup.Done()

	for conn.isConnected() {
		conn.ping()
		time.Sleep(5 * time.Second)
	}
}

type availableTransport struct {
	Transport       string   `json:"transport"`
	TransferFormats []string `json:"transferFormats"`
}

type negotiateResponse struct {
	ConnectionID        string               `json:"connectionId"`
	AvailableTransports []availableTransport `json:"availableTransports"`
}

func negotiateHandler(w http.ResponseWriter, req *http.Request) {
	if req.Method != "POST" {
		w.WriteHeader(400)
		return
	}

	connectionID := getConnectionID()

	response := negotiateResponse{
		ConnectionID: connectionID,
		AvailableTransports: []availableTransport{
			{
				Transport:       "WebSockets",
				TransferFormats: []string{"Text", "Binary"},
			},
		},
	}

	json.NewEncoder(w).Encode(response)
}

func getConnectionID() string {
	bytes := make([]byte, 16)
	rand.Read(bytes)
	return base64.StdEncoding.EncodeToString(bytes)
}

var protocolMap = map[string]HubProtocol {
	"json": &jsonHubProtocol{},
}

type contextHubClients struct {
	defaultHubClients HubClients
	connectionID      string
}

func (c *contextHubClients) All() ClientProxy {
	return c.defaultHubClients.All()
}

func (c *contextHubClients) Client(connectionID string) ClientProxy {
	return c.defaultHubClients.Client(connectionID)
}

func (c *contextHubClients) Group(groupName string) ClientProxy {
	return c.defaultHubClients.Group(groupName)
}

func (c *contextHubClients) Caller() ClientProxy {
	return c.defaultHubClients.Client(c.connectionID)
}

// MapHub used to register a SignalR Hub with the specified ServeMux
func MapHub(mux *http.ServeMux, path string, hubPrototype HubInterface) {
	lifetimeManager := defaultHubLifetimeManager{}
	defaultHubClients := defaultHubClients{
		lifetimeManager: &lifetimeManager,
		allCache:        allClientProxy{lifetimeManager: &lifetimeManager},
	}

	groupManager := defaultGroupManager{
		lifetimeManager: &lifetimeManager,
	}

	hubType := reflect.TypeOf(hubPrototype)

	mux.HandleFunc(fmt.Sprintf("%s/negotiate", path), negotiateHandler)
	mux.Handle(path, websocket.Handler(func(ws *websocket.Conn) {
		connectionID := ws.Request().URL.Query().Get("id")

		if len(connectionID) == 0 {
			// Support websocket connection without negotiate
			connectionID = getConnectionID()
		}

		// Copy hubPrototype
		hub := reflect.New(reflect.ValueOf(hubPrototype).Elem().Type()).Interface().(HubInterface)

		hubContext := &defaultHubContext{
			clients: &contextHubClients{
				defaultHubClients: &defaultHubClients,
				connectionID:      connectionID,
			},
			groups: &groupManager,
		}

		hub.Initialize(hubContext)

		hubInfo := &hubInfo{
			hub:             hub,
			lifetimeManager: &lifetimeManager,
			methods:         make(map[string]reflect.Value),
		}

		hubValue := reflect.ValueOf(hub)
		for i := 0; i < hubType.NumMethod(); i++ {
			m := hubType.Method(i)
			hubInfo.methods[strings.ToLower(m.Name)] = hubValue.Method(i)
		}

		hubConnectionHandler(connectionID, ws, hubInfo)
	}))
}<|MERGE_RESOLUTION|>--- conflicted
+++ resolved
@@ -510,11 +510,7 @@
 				result := func() []reflect.Value {
 					defer func() {
 						if err := recover(); err != nil {
-<<<<<<< HEAD
-							conn.completion(invocation.InvocationID, nil, fmt.Sprintf("%v\n%v", err, debug.Stack()))
-=======
-							conn.completion(invocation.InvocationID, nil, fmt.Sprint(err))
->>>>>>> 7a847b76
+							conn.completion(invocation.InvocationID, nil, fmt.Sprintf("%v\n%v", err, string(debug.Stack())))
 						}
 					}()
 					return method.Call(in)
